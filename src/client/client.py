from multiprocessing import Event as ProcessEvent
from multiprocessing.synchronize import Event

from logging import Logger

import inquirer

# === Custom Modules ===

from model import AuctionAnnouncementStore
from process import Manager, AuctionAnnouncementListener

from util import create_logger
from constant import interaction as inter

# === Local Modules ===

from .auctioneer import Auctioneer
from .bidder import Bidder


class Client:
    """Client class for the client side of the peer-to-peer network.

    It handles the two cases of client actions; auctioneering and bidding implemented in their respective classes.

    The client actions are given through an interactive command line interface, which will cause to run the respective methods.
    """

    def __init__(self) -> None:
        """Initializes the client class."""
        super(Client, self).__init__()
<<<<<<< HEAD
        self._exit = Event()
=======
        self._exit: Event = ProcessEvent()
>>>>>>> dc643626

        self._name: str = "Client"
        self._logger: Logger = create_logger(self._name.lower())

        # Shared memory
        self.manager: Manager = Manager()
<<<<<<< HEAD
        self.manager_running = Event()
=======
        self.manager_running: Event = ProcessEvent()
>>>>>>> dc643626

        self.manager.start()
        self.manager_running.set()

        self.auction_announcement_store: AuctionAnnouncementStore = (
            self.manager.AuctionAnnouncementStore()  # type: ignore
        )

        # Auctioneer and bidder
        self._auctioneer: Auctioneer = Auctioneer(
            manager=self.manager,
            manager_running=self.manager_running,
            auction_announcement_store=self.auction_announcement_store,
        )
        self._bidder: Bidder = Bidder(
            manager=self.manager,
            manager_running=self.manager_running,
            auction_announcement_store=self.auction_announcement_store,
        )

        self._logger.info(f"{self._name}: Initialized")

    def run(self) -> None:
        """Starts the client background tasks."""
        self._logger.info(f"{self._name}: Started")

        self._prelude()

        self._logger.info(f"{self._name}: Starting interactive command line interface")
        self.interact()

        self._shutdown()

    def stop(self) -> None:
        """Stops the client background tasks."""
        self._exit.set()
        self._logger.info(f"{self._name}: Stopping")

    def interact(self) -> None:
        """Handles the interactive command line interface for the client.

        This should be run in the main thread (process), handling user input.
        """
        while not self._exit.is_set():
            answer = inquirer.prompt(
                [
                    inquirer.List(
                        "action",
                        message=inter.CLIENT_ACTION_QUESTION,
                        choices=[
                            inter.CLIENT_ACTION_AUCTIONEER,
                            inter.CLIENT_ACTION_BIDDER,
                            inter.CLIENT_ACTION_STOP,
                        ],
                    )
                ]
            )

            if answer is None:
                break

            match answer["action"]:
                case inter.CLIENT_ACTION_AUCTIONEER:
                    self._auctioneer.interact()
                case inter.CLIENT_ACTION_BIDDER:
                    self._bidder.interact()
                case inter.CLIENT_ACTION_STOP:
                    self.stop()
                case _:
                    self._logger.error(
                        f"{self._name}: Invalid action {answer['action']}"
                    )

    # === Helper Methods ===

    def _prelude(self):
        """Starts the client background tasks."""
        self._logger.info(f"{self._name}: Starting listeners")
        self._auction_announcement_process: AuctionAnnouncementListener = (
            AuctionAnnouncementListener(self.auction_announcement_store)
        )
        self._auction_announcement_process.start()

    def _shutdown(self):
        """Stops the client background tasks and releases resources."""
        self._logger.info(f"{self._name}: Stopping listeners and releasing resources")

        self._auctioneer.stop()
        self._bidder.stop()

        self._auction_announcement_process.stop()

        self.manager_running.clear()
        self.manager.shutdown()
        self._logger.info(f"{self._name}: Stopped and released resources")<|MERGE_RESOLUTION|>--- conflicted
+++ resolved
@@ -30,22 +30,14 @@
     def __init__(self) -> None:
         """Initializes the client class."""
         super(Client, self).__init__()
-<<<<<<< HEAD
-        self._exit = Event()
-=======
         self._exit: Event = ProcessEvent()
->>>>>>> dc643626
 
         self._name: str = "Client"
         self._logger: Logger = create_logger(self._name.lower())
 
         # Shared memory
         self.manager: Manager = Manager()
-<<<<<<< HEAD
-        self.manager_running = Event()
-=======
         self.manager_running: Event = ProcessEvent()
->>>>>>> dc643626
 
         self.manager.start()
         self.manager_running.set()
