--- conflicted
+++ resolved
@@ -1,9 +1,6 @@
-<<<<<<< HEAD
 from audioop import add
-=======
 from typing import Optional
 
->>>>>>> dc643626
 import os
 
 from ipaddress import IPv4Address
@@ -13,6 +10,7 @@
 from time import sleep
 
 from logging import Logger
+from communication.multicast import Multicast
 
 # === Custom Modules ===
 
@@ -27,7 +25,6 @@
     MessageAuctionInformationAcknowledgement,
     MessageHeartbeatRequest,
     MessageHeartbeatResponse,
-<<<<<<< HEAD
     MessageReelectionAnnouncement,
     MessageElectionRequest,
     MessageElectionWin,
@@ -35,8 +32,6 @@
     MessageIsis,
     MessageProposedSequence,
     MessageAgreedSequence,
-=======
->>>>>>> dc643626
 )
 from process import (
     Manager,
@@ -53,15 +48,13 @@
     REPLICA_EMITTER_PERIOD,
     TIMEOUT_REPLICATION,
     TIMEOUT_RECEIVE,
+    TIMEOUT_ELECTION,
     REPLICA_AUCTION_POOL_SIZE,
     BUFFER_SIZE,
     SLEEP_TIME,
-<<<<<<< HEAD
     MULTICAST_AUCTION_GROUP_BASE,
     MULTICAST_AUCTION_PORT,
     MULTICAST_AUCTION_TTL,
-=======
->>>>>>> dc643626
 )
 
 
@@ -80,17 +73,10 @@
     ) -> None:
         """Initializes the replica class."""
         super(Replica, self).__init__()
-<<<<<<< HEAD
-        self._exit = Event()
-
-        self._name: str = f"Replica::{request._id}"
-        self._logger: logger.logging = create_logger(self._name.lower())
-=======
         self._exit: Event = ProcessEvent()
 
         self._name: str = f"Replica::{request._id}"
         self._logger: Logger = create_logger(self._name.lower())
->>>>>>> dc643626
 
         # Initial request and sender information from replica-searcher
         # This is used to send the response and receive the state of the auction in the prelude
@@ -102,11 +88,7 @@
 
         # Shared memory
         self.manager: Manager = Manager()
-<<<<<<< HEAD
-        self.manager_running = Event()
-=======
         self.manager_running: Event = ProcessEvent()
->>>>>>> dc643626
 
         self.auction: Optional[Auction] = None
         self.peers: Optional[AuctionPeersStore] = None
@@ -119,18 +101,11 @@
         self._replica_finder: Optional[ReplicaFinder] = None
         self._reelection_listener: Optional[Process] = None
 
-<<<<<<< HEAD
-        # Events
-        self._reelection = Event()
-        self._leader: bool = False
-        self._leader_address: tuple[IPv4Address, int] = None
-=======
         # Leader
         self._leader: tuple[IPv4Address, int] = self._unicast.get_address()
         self._is_leader: bool = False
 
         self.reelection: Event = ProcessEvent()
->>>>>>> dc643626
 
         self._logger.info(f"{self._name}: Initialized")
 
@@ -368,16 +343,312 @@
     # === ELECTION ===
 
     def _election(self) -> None:
-        """Handles the election of the replica via bully algorithm."""
-        # TODO: Implement this logic in code and implement
-        # listener somewhere else which starts this function if request from lower id comes.
-
+        """Handles the election of the replica.
+
+        # TODO: Implement actual election, this is just a placeholder
+        """
         self._logger.info(f"{self._name}: ELECTION: Started")
         self._is_leader = True
         self._leader = self._unicast.get_address()
         self._logger.info(f"{self._name}: ELECTION: Stopped")
 
-<<<<<<< HEAD
+    # === HEARTBEAT ===
+
+    def _heartbeat(self) -> None:
+        """Handles the heartbeat of the replica."""
+        if self._is_leader:
+            self._heartbeat_sender()
+        else:
+            self._heartbeat_listener()
+
+    def _heartbeat_sender(self) -> None:
+        """Handles the heartbeat emission of heartbeats and removal of unresponsive replicas."""
+        assert self.auction is not None
+        assert self.peers is not None
+
+        self._logger.info(f"{self._name}: HEARTBEAT SENDER: Started")
+
+        while not self.reelection.is_set() and not self._exit.is_set():
+            # Create peers dict for keeping track of unresponsive peers
+            responses: dict[tuple[IPv4Address, int], bool] = {
+                replica: False
+                for replica in self.peers.iter()
+                if replica != self._unicast.get_host()
+            }
+
+            # Emit heartbeat and listen for responses
+            heartbeat_id: str = self._heartbeat_emit(responses)
+            try:
+                self._heartbeat_response_listener(heartbeat_id, responses)
+            except TimeoutError:
+                self._logger.info(
+                    f"{self._name}: HEARTBEAT SENDER: Timeout; Certain peers are unresponsive"
+                )
+
+            # Check if peer change or exit signal was set during heartbeat
+            if self.reelection.is_set() or self._exit.is_set():
+                break
+
+            # Handle unresponsive peers
+            unresponsive_peers: list[tuple[IPv4Address, int]] = [
+                replica for replica, responded in responses.items() if not responded
+            ]
+            if len(unresponsive_peers) > 0:
+                self._logger.info(
+                    f"{self._name}: HEARTBEAT SENDER: Unresponsive peers: {unresponsive_peers}"
+                )
+                self._handle_unresponsive_replicas(unresponsive_peers)
+
+        self._logger.info(f"{self._name}: HEARTBEAT SENDER: Stopped")
+
+    def _heartbeat_emit(self, replicas: dict[tuple[IPv4Address, int], bool]) -> str:
+        """Emits a heartbeat to all replica peers in the dict.
+        If a replica responds, the value of the replica is set to True.
+
+        Args:
+            replicas (dict[tuple[IPv4Address, int], bool]): The replicas to emit a heartbeat to.
+
+        Returns:
+            str: The id of the heartbeat.
+        """
+        assert self.auction is not None
+
+        heartbeat_id = generate_message_id(self.auction.get_id())
+        heartbeat: bytes = MessageHeartbeatRequest(_id=heartbeat_id).encode()
+
+        self._logger.info(
+            f"{self._name}: HEARTBEAT SENDER: Emitting heartbeats with id {heartbeat_id}"
+        )
+        for replica in replicas.keys():
+            self._unicast.send(heartbeat, replica)
+
+        self._logger.info(f"{self._name}: HEARTBEAT SENDER: Heartbeats emitted")
+
+        return heartbeat_id
+
+    def _heartbeat_response_listener(
+        self, heartbeat_id: str, replicas: dict[tuple[IPv4Address, int], bool]
+    ) -> None:
+        """Listens for a heartbeat response from the replicas.
+
+        Args:
+            heartbeat_id (str): The id of the heartbeat.
+            replicas (dict[tuple[IPv4Address, int], bool]): The replicas to listen for a heartbeat response from.
+        """
+        self._logger.info(
+            f"{self._name}: HEARTBEAT SENDER: Listening for heartbeat responses from {replicas.keys()}"
+        )
+        with Timeout(TIMEOUT_HEARTBEAT, throw_exception=True):
+            while (
+                not self.reelection.is_set()
+                and not self._exit.is_set()
+                and not all(replicas.values())
+            ):
+                try:
+                    response, address = self._unicast.receive(BUFFER_SIZE)
+                except TimeoutError:
+                    continue
+
+                if not MessageSchema.of(com.HEADER_HEARTBEAT_RES, response):
+                    continue
+
+                heartbeat_response: MessageHeartbeatResponse = (
+                    MessageHeartbeatResponse.decode(response)
+                )
+
+                if heartbeat_response._id != heartbeat_id:
+                    self._logger.info(
+                        f"{self._name}: HEARTBEAT SENDER: Received heartbeat {heartbeat_response._id} for another heartbeat {heartbeat_id}"
+                    )
+                    continue
+
+                if address not in replicas.keys():
+                    self._logger.error(
+                        f"{self._name}: HEARTBEAT SENDER: Received heartbeat from unknown replica {address}"
+                    )
+                    continue
+
+                self._logger.info(
+                    f"{self._name}: HEARTBEAT SENDER: Received heartbeat {heartbeat_response._id} from {address}"
+                )
+                replicas[address] = True
+
+    def _heartbeat_listener(self) -> None:
+        """Handles the heartbeat listener of the replica.
+
+        If the replica does not receive a heartbeat from the leader in time, the replica will set the reelection signal.
+        """
+        self._logger.info(f"{self._name}: HEARTBEAT LISTENER: Started")
+        while not self.reelection.is_set() and not self._exit.is_set():
+            try:
+                with Timeout(TIMEOUT_HEARTBEAT, throw_exception=True):
+                    while not self.reelection.is_set() and not self._exit.is_set():
+                        try:
+                            response, address = self._unicast.receive(BUFFER_SIZE)
+                        except TimeoutError:
+                            continue
+
+                        if (
+                            not MessageSchema.of(com.HEADER_HEARTBEAT_REQ, response)
+                            or address != self._leader
+                        ):
+                            continue
+
+                        heartbeat: MessageHeartbeatRequest = (
+                            MessageHeartbeatRequest.decode(response)
+                        )
+                        self._unicast.send(
+                            MessageHeartbeatResponse(_id=heartbeat._id).encode(),
+                            self._leader,
+                        )
+
+                        self._logger.info(
+                            f"{self._name}: HEARTBEAT LISTENER: Received heartbeat {heartbeat._id} from {address}; Responded"
+                        )
+
+                        break
+            except TimeoutError:
+                self._logger.info(
+                    f"{self._name}: HEARTBEAT LISTENER: Timeout; Starting election"
+                )
+                # Initiate reelection if leader is not responding
+                self.reelection.set()
+                break
+
+    # === HANDLERS ===
+
+    def _handle_unresponsive_replicas(
+        self, unresponsive_peers: list[tuple[IPv4Address, int]]
+    ) -> None:
+        """Handles unresponsive replicas by removing them from the peers list and starting a replica finder if necessary.
+
+        Args:
+            unresponsive_peers (list[tuple[IPv4Address, int]]): The unresponsive replicas.
+        """
+        assert self.peers is not None
+        assert self.auction is not None
+
+        self._logger.info(
+            f"{self._name}: HEARTBEAT SENDER: Handling unresponsive peers"
+        )
+
+        for replica in unresponsive_peers:
+            self.peers.remove(*replica)
+
+        # Start replica finder in background if there are not enough replicas
+        if self.peers.len() <= REPLICA_AUCTION_POOL_SIZE:
+            if self._replica_finder is None or not self._replica_finder.is_alive():
+                self._logger.info(
+                    f"{self._name}: HEARTBEAT SENDER: Starting replica finder"
+                )
+                self._replica_finder = ReplicaFinder(
+                    self.auction, self.peers, REPLICA_EMITTER_PERIOD
+                )
+            else:
+                self._logger.info(
+                    f"{self._name}: HEARTBEAT SENDER: Replica finder already running"
+                )
+
+        self._logger.info(f"{self._name}: HEARTBEAT SENDER: Unresponsive peers handled")
+
+    def _handle_auction_information_message(
+        self,
+        message: MessageAuctionInformationResponse,
+    ):
+        """Handles an auction information message by setting the local auction.
+
+        Args:
+            message (MessageAuctionInformationResponse): The auction information message.
+        """
+        assert message._id == self._initial_request._id
+        assert self.manager_running.is_set()
+
+        rcv_auction: Auction = AuctionMessageData.to_auction(message.auction)
+        self.auction: Optional[Auction] = self.manager.Auction(  # type: ignore
+            rcv_auction.get_name(),
+            rcv_auction.get_auctioneer(),
+            rcv_auction.get_item(),
+            rcv_auction.get_price(),
+            rcv_auction.get_time(),
+            rcv_auction.get_group(),
+        )
+
+        assert self.auction is not None
+        self.auction.from_other(rcv_auction)
+
+    def _handle_stop(self) -> None:
+        """Handles the stopping of the replica."""
+        self._logger.info(f"{self._name}: Stopping replica")
+
+        self._unicast.close()
+        self._stop_listeners()
+
+        self.manager_running.clear()
+        self.manager.shutdown()
+
+    # === HELPERS ===
+
+    def _init_shared_memory(self):
+        """Initializes the shared memory."""
+        self._logger.info(f"{self._name}: Initializing shared memory")
+        self.manager.start()
+        self.manager_running.set()
+        self._logger.info(f"{self._name}: Started manager")
+
+        self.peers: Optional[AuctionPeersStore] = self.manager.AuctionPeersStore()  # type: ignore
+        # Add self to peers or else the shared memory will be garbage collected, as the list is empty :(
+        # This has been my worst bug so far
+        self.peers.add(IPv4Address("0.0.0.0"), self._unicast.get_address()[1])
+
+    def _start_listeners(self) -> None:
+        """Starts the listeners after the auction information is received."""
+        # Asserts
+        assert self.auction is not None
+        assert self.peers is not None
+
+        # Start listeners
+        self._logger.info(f"{self._name}: PRELUDE: Starting listeners")
+
+        self._auction_peers_listener: Optional[
+            AuctionPeersAnnouncementListener
+        ] = AuctionPeersAnnouncementListener(self.auction, self.peers, self.peer_change)
+        self._auction_bid_listener: Optional[AuctionBidListener] = AuctionBidListener(
+            self.auction
+        )
+
+        self._auction_peers_listener.start()
+        self._auction_bid_listener.start()
+
+        self._logger.info(f"{self._name}: PRELUDE: Listeners started")
+
+    def _stop_listeners(self):
+        """Stops the listeners."""
+
+        self._logger.info(f"{self._name}: Stopping listeners")
+
+        if (
+            self._auction_peers_listener is not None
+            and self._auction_peers_listener.is_alive()
+        ):
+            self._auction_peers_listener.stop()
+            self._auction_peers_listener.join()
+
+        if (
+            self._auction_bid_listener is not None
+            and self._auction_bid_listener.is_alive()
+        ):
+            self._auction_bid_listener.stop()
+            self._auction_bid_listener.join()
+
+        self._logger.info(f"{self._name}: Listeners stopped")
+
+    def _election(self) -> None:
+        """Handles the election of the replica via bully algorithm."""
+        # TODO: Implement this logic in code and implement
+        # listener somewhere else which starts this function if request from lower id comes.
+
+        self._logger.info(f"{self._name}: ELECTION: Started")
+
         # Get the id of this replica
         my_priority = int(self.get_id().split('.')[3].split(':')[0])
 
@@ -431,8 +702,7 @@
                         group=MULTICAST_AUCTION_GROUP_BASE,
                         port=MULTICAST_AUCTION_PORT
                     )
-                self._leader = True
-                self._leader_address = (self._unicast.get_host(), self._unicast.get_port())
+                self._is_leader = True
 
             # If received response from higher priority replica, wait for its victory message
             else:
@@ -444,8 +714,8 @@
                             if MessageSchema.of(com.HEADER_ELECTION_WIN, response):
                                 # Received victory message, stop election
                                 self._logger.info(f"{self._name}: ELECTION: Received victory message, stopping election")
-                                self._leader = False
-                                self._leader_address = (address[0], address[1])
+                                self._is_leader = False
+                                self._leader = address
                                 break
                         except TimeoutError:
                             self._logger.info(f"{self._name}: ELECTION: Timeout waiting for victory message")
@@ -474,160 +744,226 @@
             self._logger.info(f"{self._name}: ELECTION: No higher priority replicas, becoming the leader")
             self._leader = True
             self._leader_address = (self._unicast.get_host(), self._unicast.get_port())
-=======
-    # === HEARTBEAT ===
-
-    def _heartbeat(self) -> None:
-        """Handles the heartbeat of the replica."""
-        if self._is_leader:
+
+        self._logger.info(
+            f"{self._name}: ELECTION: Is leader: {self._leader} at {self._leader_address}"
+        )
+
+        self._logger.info(f"{self._name}: ELECTION: Stopped")
+
+    def _listening_tickets(self) -> list[tuple[int, IPv4Address, int]]:
+        """Listens for tickets from other replicas.
+
+        Returns:
+            list[tuple[int, IPv4Address, int]]: The tickets received.
+        """
+
+        tickets: list[tuple[int, IPv4Address, int]] = [
+            (os.getpid(), self._unicast.get_host(), self._unicast.get_port())
+        ]
+        return tickets  # TODO: below doesn't work
+        self._logger.info(f"{self._name}: ELECTION: Waiting for tickets")
+
+        with Timeout(TIMEOUT_ELECTION, throw_exception=True):
+            while not self._exit.is_set() and len(tickets) >= self.peers.len() - 1:
+                try:
+                    response, address = self._unicast.receive(BUFFER_SIZE)
+                except TimeoutError:
+                    continue
+
+                self._logger.info(
+                    f"{self._name}: ELECTION: Received message from {address}"
+                )
+
+                if not MessageSchema.of(com.HEADER_ELECTION_REQ, response):
+                    self._logger.info(
+                        f"{self._name}: ELECTION: Received message is not an election"
+                    )
+                    continue
+
+                election: MessageElectionRequest = MessageElectionRequest.decode(
+                    response
+                )
+
+                if Auction.parse_id(election._id) != self.auction.get_id():
+                    self._logger.info(
+                        f"{self._name}: ELECTION: Received election {election._id} for another auction {Auction.parse_id(election._id)}"
+                    )
+                    continue
+
+                self._logger.info(
+                    f"{self._name}: ELECTION: Received election {election} from {address}"
+                )
+                tickets.append((election.ticket, address[0], address[1]))
+
+        self._logger.info(f"{self._name}: ELECTION: Tickets received")
+        return tickets
+
+    def _heartbeat(self, leader: bool) -> None:
+        """Handles the heartbeat of the replica.
+
+        # TODO: Implement actual heartbeat, this is just a placeholder
+
+        Args:
+            leader (bool): Whether the replica is the leader of the auction.
+        """
+        if leader:
             self._heartbeat_sender()
         else:
             self._heartbeat_listener()
 
     def _heartbeat_sender(self) -> None:
-        """Handles the heartbeat emission of heartbeats and removal of unresponsive replicas."""
-        assert self.auction is not None
-        assert self.peers is not None
-
+        """Handles the heartbeat sender of the replica."""
         self._logger.info(f"{self._name}: HEARTBEAT SENDER: Started")
-
-        while not self.reelection.is_set() and not self._exit.is_set():
-            # Create peers dict for keeping track of unresponsive peers
-            responses: dict[tuple[IPv4Address, int], bool] = {
-                replica: False
-                for replica in self.peers.iter()
-                if replica != self._unicast.get_host()
-            }
-
-            # Emit heartbeat and listen for responses
-            heartbeat_id: str = self._heartbeat_emit(responses)
+        while not self._reelection.is_set() and not self._exit.is_set():
+            unresponsive_peers: list[tuple[IPv4Address, int]] = []
+            for replica in self.peers.iter():
+                if replica[0] == self._unicast.get_host():
+                    continue
+
+                self._heartbeat_emit(replica)
+
+                try:
+                    self._heartbeat_listen(replica)
+                except TimeoutError:
+                    self._logger.info(
+                        f"{self._name}: HEARTBEAT SENDER: Timeout; Replica {replica[0]} is unresponsive"
+                    )
+                    unresponsive_peers.append(replica)
+                    break
+
+            if len(unresponsive_peers) > 0:
+                self._logger.info(
+                    f"{self._name}: HEARTBEAT SENDER: Unresponsive peers: {unresponsive_peers}"
+                )
+                self._handle_unresponsive_replicas(unresponsive_peers)
+
+            sleep(TIMEOUT_HEARTBEAT)
+
+        self._logger.info(f"{self._name}: HEARTBEAT SENDER: Stopped")
+
+    def _handle_unresponsive_replicas(
+        self, unresponsive_peers: list[tuple[IPv4Address, int]]
+    ) -> None:
+        """Handles unresponsive replicas.
+
+        Args:
+            unresponsive_peers (list[tuple[IPv4Address, int]]): The unresponsive replicas.
+        """
+        self._logger.info(
+            f"{self._name}: HEARTBEAT SENDER: Handling unresponsive peers"
+        )
+
+        for replica in unresponsive_peers:
+            self.peers.remove(*replica)
+
+        # Start replica finder in background if unresponsive peers exist
+        if (
+            len(unresponsive_peers) > 0
+            and self.peers.len() <= REPLICA_AUCTION_POOL_SIZE
+        ):
+            if self._replica_finder is None or not self._replica_finder.is_alive():
+                self._logger.info(
+                    f"{self._name}: HEARTBEAT SENDER: Starting replica finder"
+                )
+                self._replica_finder = ReplicaFinder(
+                    self.auction, self.peers, TIMEOUT_REPLICATION
+                )
+            else:
+                self._logger.info(
+                    f"{self._name}: HEARTBEAT SENDER: Replica finder already running"
+                )
+
+        self._logger.info(f"{self._name}: HEARTBEAT SENDER: Unresponsive peers handled")
+
+    def _heartbeat_listen(self, replica: tuple[IPv4Address, int]) -> None:
+        """Listens for a heartbeat response from a replica.
+
+        Args:
+            replica (tuple[IPv4Address, int]): The replica to listen to.
+        """
+        with Timeout(TIMEOUT_HEARTBEAT, throw_exception=True):
+            while not self._exit.is_set():
+                response, address = self._unicast.receive(BUFFER_SIZE)
+
+                if not MessageSchema.of(com.HEADER_HEARTBEAT_RES, response):
+                    continue
+
+                heartbeat: MessageHeartbeatResponse = MessageHeartbeatResponse.decode(
+                    response
+                )
+
+                if heartbeat._id != self._initial_find_request._id:
+                    continue
+
+                if address[0] != replica[0]:
+                    self._logger.info(
+                        f"{self._name}: HEARTBEAT SENDER: Received heartbeat {heartbeat._id} a different replica {replica[0]}"
+                    )
+                    continue
+
+                self._logger.info(
+                    f"{self._name}: HEARTBEAT SENDER: Received heartbeat {heartbeat._id} from {address}"
+                )
+
+                break
+
+    def _heartbeat_emit(self, replica: tuple[IPv4Address, int]) -> None:
+        """Emits a heartbeat to all replica peers, except itself."""
+
+        self._logger.info(
+            f"{self._name}: HEARTBEAT EMITTER: Emitting heartbeat to {replica}"
+        )
+        heartbeat: MessageHeartbeatRequest = MessageHeartbeatRequest(
+            _id=gen_mid(self.auction.get_id())
+        )
+
+        Unicast.qsend(
+            message=heartbeat.encode(),
+            host=replica,
+            port=self._unicast.get_port(),
+        )
+
+        self._logger.info(
+            f"{self._name}: HEARTBEAT SENDER: Sent heartbeat {heartbeat._id} to {replica}"
+        )
+
+    def _heartbeat_listener(self) -> None:
+        """Handles the heartbeat listener of the replica."""
+        self._logger.info(f"{self._name}: HEARTBEAT LISTENER: Started")
+        while not self._reelection.is_set() and not self._exit.is_set():
             try:
-                self._heartbeat_response_listener(heartbeat_id, responses)
-            except TimeoutError:
-                self._logger.info(
-                    f"{self._name}: HEARTBEAT SENDER: Timeout; Certain peers are unresponsive"
-                )
->>>>>>> dc643626
-
-            # Check if peer change or exit signal was set during heartbeat
-            if self.reelection.is_set() or self._exit.is_set():
-                break
-
-            # Handle unresponsive peers
-            unresponsive_peers: list[tuple[IPv4Address, int]] = [
-                replica for replica, responded in responses.items() if not responded
-            ]
-            if len(unresponsive_peers) > 0:
-                self._logger.info(
-                    f"{self._name}: HEARTBEAT SENDER: Unresponsive peers: {unresponsive_peers}"
-                )
-                self._handle_unresponsive_replicas(unresponsive_peers)
-
-        self._logger.info(f"{self._name}: HEARTBEAT SENDER: Stopped")
-
-    def _heartbeat_emit(self, replicas: dict[tuple[IPv4Address, int], bool]) -> str:
-        """Emits a heartbeat to all replica peers in the dict.
-        If a replica responds, the value of the replica is set to True.
-
-        Args:
-            replicas (dict[tuple[IPv4Address, int], bool]): The replicas to emit a heartbeat to.
-
-        Returns:
-            str: The id of the heartbeat.
-        """
-        assert self.auction is not None
-
-        heartbeat_id = generate_message_id(self.auction.get_id())
-        heartbeat: bytes = MessageHeartbeatRequest(_id=heartbeat_id).encode()
-
-        self._logger.info(
-            f"{self._name}: HEARTBEAT SENDER: Emitting heartbeats with id {heartbeat_id}"
-        )
-        for replica in replicas.keys():
-            self._unicast.send(heartbeat, replica)
-
-        self._logger.info(f"{self._name}: HEARTBEAT SENDER: Heartbeats emitted")
-
-        return heartbeat_id
-
-    def _heartbeat_response_listener(
-        self, heartbeat_id: str, replicas: dict[tuple[IPv4Address, int], bool]
-    ) -> None:
-        """Listens for a heartbeat response from the replicas.
-
-        Args:
-            heartbeat_id (str): The id of the heartbeat.
-            replicas (dict[tuple[IPv4Address, int], bool]): The replicas to listen for a heartbeat response from.
-        """
-        self._logger.info(
-            f"{self._name}: HEARTBEAT SENDER: Listening for heartbeat responses from {replicas.keys()}"
-        )
-        with Timeout(TIMEOUT_HEARTBEAT, throw_exception=True):
-            while (
-                not self.reelection.is_set()
-                and not self._exit.is_set()
-                and not all(replicas.values())
-            ):
-                try:
-                    response, address = self._unicast.receive(BUFFER_SIZE)
-                except TimeoutError:
-                    continue
-
-                if not MessageSchema.of(com.HEADER_HEARTBEAT_RES, response):
-                    continue
-
-                heartbeat_response: MessageHeartbeatResponse = (
-                    MessageHeartbeatResponse.decode(response)
-                )
-
-                if heartbeat_response._id != heartbeat_id:
-                    self._logger.info(
-                        f"{self._name}: HEARTBEAT SENDER: Received heartbeat {heartbeat_response._id} for another heartbeat {heartbeat_id}"
-                    )
-                    continue
-
-                if address not in replicas.keys():
-                    self._logger.error(
-                        f"{self._name}: HEARTBEAT SENDER: Received heartbeat from unknown replica {address}"
-                    )
-                    continue
-
-                self._logger.info(
-                    f"{self._name}: HEARTBEAT SENDER: Received heartbeat {heartbeat_response._id} from {address}"
-                )
-                replicas[address] = True
-
-    def _heartbeat_listener(self) -> None:
-        """Handles the heartbeat listener of the replica.
-
-        If the replica does not receive a heartbeat from the leader in time, the replica will set the reelection signal.
-        """
-        self._logger.info(f"{self._name}: HEARTBEAT LISTENER: Started")
-        while not self.reelection.is_set() and not self._exit.is_set():
-            try:
-                with Timeout(TIMEOUT_HEARTBEAT, throw_exception=True):
-                    while not self.reelection.is_set() and not self._exit.is_set():
-                        try:
-                            response, address = self._unicast.receive(BUFFER_SIZE)
-                        except TimeoutError:
-                            continue
-
-                        if (
-                            not MessageSchema.of(com.HEADER_HEARTBEAT_REQ, response)
-                            or address != self._leader
-                        ):
+                with Timeout(
+                    TIMEOUT_HEARTBEAT * self.peers.len(), throw_exception=True
+                ):
+                    while not self._exit.is_set():
+                        response, address = self._unicast.receive(BUFFER_SIZE)
+
+                        if not MessageSchema.of(com.HEADER_HEARTBEAT_REQ, response):
                             continue
 
                         heartbeat: MessageHeartbeatRequest = (
                             MessageHeartbeatRequest.decode(response)
                         )
-                        self._unicast.send(
-                            MessageHeartbeatResponse(_id=heartbeat._id).encode(),
-                            self._leader,
+
+                        if address[0] != self._leader_address[0]:
+                            self._logger.info(
+                                f"{self._name}: HEARTBEAT LISTENER: Received heartbeat {heartbeat._id} from {address} for another leader {self._leader_address[0]}"
+                            )
+                            continue
+
+                        self._logger.info(
+                            f"{self._name}: HEARTBEAT LISTENER: Received heartbeat {heartbeat._id} from {address}"
                         )
 
-                        self._logger.info(
-                            f"{self._name}: HEARTBEAT LISTENER: Received heartbeat {heartbeat._id} from {address}; Responded"
+                        heartbeat_response: MessageHeartbeatResponse = (
+                            MessageHeartbeatResponse(_id=heartbeat._id)
+                        )
+
+                        Unicast.qsend(
+                            message=heartbeat_response.encode(),
+                            host=self._leader_address[0],
+                            port=self._leader_address[1],
                         )
 
                         break
@@ -635,136 +971,43 @@
                 self._logger.info(
                     f"{self._name}: HEARTBEAT LISTENER: Timeout; Starting election"
                 )
-                # Initiate reelection if leader is not responding
-                self.reelection.set()
+                self._reelection.set()
                 break
 
-    # === HANDLERS ===
-
-    def _handle_unresponsive_replicas(
-        self, unresponsive_peers: list[tuple[IPv4Address, int]]
-    ) -> None:
-        """Handles unresponsive replicas by removing them from the peers list and starting a replica finder if necessary.
-
-        Args:
-            unresponsive_peers (list[tuple[IPv4Address, int]]): The unresponsive replicas.
-        """
-        assert self.peers is not None
-        assert self.auction is not None
-
-        self._logger.info(
-            f"{self._name}: HEARTBEAT SENDER: Handling unresponsive peers"
-        )
-
-        for replica in unresponsive_peers:
-            self.peers.remove(*replica)
-
-        # Start replica finder in background if there are not enough replicas
-        if self.peers.len() <= REPLICA_AUCTION_POOL_SIZE:
-            if self._replica_finder is None or not self._replica_finder.is_alive():
-                self._logger.info(
-                    f"{self._name}: HEARTBEAT SENDER: Starting replica finder"
-                )
-                self._replica_finder = ReplicaFinder(
-                    self.auction, self.peers, REPLICA_EMITTER_PERIOD
-                )
-            else:
-                self._logger.info(
-                    f"{self._name}: HEARTBEAT SENDER: Replica finder already running"
-                )
-
-        self._logger.info(f"{self._name}: HEARTBEAT SENDER: Unresponsive peers handled")
-
-    def _handle_auction_information_message(
-        self,
-        message: MessageAuctionInformationResponse,
-    ):
-        """Handles an auction information message by setting the local auction.
-
-        Args:
-            message (MessageAuctionInformationResponse): The auction information message.
-        """
-        assert message._id == self._initial_request._id
-        assert self.manager_running.is_set()
-
-        rcv_auction: Auction = AuctionMessageData.to_auction(message.auction)
-        self.auction: Optional[Auction] = self.manager.Auction(  # type: ignore
-            rcv_auction.get_name(),
-            rcv_auction.get_auctioneer(),
-            rcv_auction.get_item(),
-            rcv_auction.get_price(),
-            rcv_auction.get_time(),
-            rcv_auction.get_group(),
-        )
-
-        assert self.auction is not None
-        self.auction.from_other(rcv_auction)
-
-    def _handle_stop(self) -> None:
-        """Handles the stopping of the replica."""
-        self._logger.info(f"{self._name}: Stopping replica")
-
-        self._unicast.close()
-        self._stop_listeners()
-
-        self.manager_running.clear()
-        self.manager.shutdown()
-
-    # === HELPERS ===
-
-    def _init_shared_memory(self):
-        """Initializes the shared memory."""
-        self._logger.info(f"{self._name}: Initializing shared memory")
-        self.manager.start()
-        self.manager_running.set()
-        self._logger.info(f"{self._name}: Started manager")
-
-        self.peers: Optional[AuctionPeersStore] = self.manager.AuctionPeersStore()  # type: ignore
-        # Add self to peers or else the shared memory will be garbage collected, as the list is empty :(
-        # This has been my worst bug so far
-        self.peers.add(IPv4Address("0.0.0.0"), self._unicast.get_address()[1])
-
-    def _start_listeners(self) -> None:
-        """Starts the listeners after the auction information is received."""
-        # Asserts
-        assert self.auction is not None
-        assert self.peers is not None
-
-        # Start listeners
-        self._logger.info(f"{self._name}: PRELUDE: Starting listeners")
-
-        self._auction_peers_listener: Optional[
-            AuctionPeersAnnouncementListener
-        ] = AuctionPeersAnnouncementListener(self.auction, self.peers, self.peer_change)
-        self._auction_bid_listener: Optional[AuctionBidListener] = AuctionBidListener(
-            self.auction
-        )
-
-        self._auction_peers_listener.start()
-        self._auction_bid_listener.start()
-
-        self._logger.info(f"{self._name}: PRELUDE: Listeners started")
-
-    def _stop_listeners(self):
-        """Stops the listeners."""
-
-        self._logger.info(f"{self._name}: Stopping listeners")
-
-        if (
-            self._auction_peers_listener is not None
-            and self._auction_peers_listener.is_alive()
-        ):
-            self._auction_peers_listener.stop()
-            self._auction_peers_listener.join()
-
-        if (
-            self._auction_bid_listener is not None
-            and self._auction_bid_listener.is_alive()
-        ):
-            self._auction_bid_listener.stop()
-            self._auction_bid_listener.join()
-
-<<<<<<< HEAD
+    def _reelection_listener(self) -> None:
+        mc: Multicast = Multicast(
+            group=self.auction.get_address(),
+            port=MULTICAST_AUCTION_PORT,
+            ttl=MULTICAST_AUCTION_TTL,
+        )
+
+        self._logger.info(f"{self._name}: REELECTION LISTENER: Started")
+        while not self._reelection.is_set() and not self._exit.is_set():
+            try:
+                response, address = mc.receive(BUFFER_SIZE)
+            except TimeoutError:
+                continue
+
+            if not MessageSchema.of(com.HEADER_REELECTION_ANNOUNCEMENT, response):
+                continue
+
+            announcement: MessageReelectionAnnouncement = (
+                MessageReelectionAnnouncement.decode(response)
+            )
+
+            if Auction.parse_id(announcement._id) != self.auction.get_id():
+                self._logger.info(
+                    f"{self._name}: REELECTION LISTENER: Received reelection announcement {announcement._id} for another auction {Auction.parse_id(announcement._id)}"
+                )
+                continue
+
+            self._logger.info(
+                f"{self._name}: REELECTION LISTENER: Received reelection announcement {announcement._id} from {address}"
+            )
+
+            self._reelection.set()
+            break
+
         self._logger.info(f"{self._name}: REELECTION LISTENER: Stopped")
     
     def isis(self) -> None:
@@ -787,7 +1030,4 @@
             return
         elif MessageSchema.of(com.HEADER_AGREED_SEQ):  
             return
-        
-=======
-        self._logger.info(f"{self._name}: Listeners stopped")
->>>>>>> dc643626
+        